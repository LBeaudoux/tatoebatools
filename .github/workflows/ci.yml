name: CI

on:
  push:
    branches: ["master"]
  pull_request:
    branches: ["master"]
  workflow_dispatch:

jobs:
  build:

    runs-on: ${{ matrix.os }}
    strategy:
      matrix:
        os: [ubuntu-latest, macos-latest, windows-latest]
<<<<<<< HEAD
        python-version: [2.7, 3.6, 3.7, 3.8, pypy3]
=======
        python-version: ["3.6", "3.7", "3.8", "3.9", "pypy3"]
>>>>>>> 80109eea

    steps:
      - uses: "actions/checkout@v2"
      - uses: "actions/setup-python@v2"
        with:
          python-version: "${{ matrix.python-version }}"
    - name: Install dependencies
      run: |
        python -m pip install --upgrade pip
        pip install -r requirements.txt
    - name: Test with pytest for ${{ matrix.os }} ${{ matrix.python-version }}
      run: |
        pytest<|MERGE_RESOLUTION|>--- conflicted
+++ resolved
@@ -14,11 +14,7 @@
     strategy:
       matrix:
         os: [ubuntu-latest, macos-latest, windows-latest]
-<<<<<<< HEAD
-        python-version: [2.7, 3.6, 3.7, 3.8, pypy3]
-=======
-        python-version: ["3.6", "3.7", "3.8", "3.9", "pypy3"]
->>>>>>> 80109eea
+        python-version: [ 3.6, 3.7, 3.8, 3.9, pypy3]
 
     steps:
       - uses: "actions/checkout@v2"
